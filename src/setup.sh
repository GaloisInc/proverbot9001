--- conflicted
+++ resolved
@@ -23,12 +23,6 @@
     opam pin -yn add coq 8.10.2
     opam pin -yn add menhir 20190626
     # For SerAPI:
-<<<<<<< HEAD
-    opam install -y coq-serapi menhir
-    # Python dependencies
-    pip3 install --no-input -r requirements.txt
-    pip3 install --no-input -e coq_serapy
-=======
     opam install -y coq-serapi coq menhir
     # Setup CompCert
     if [[ ! -f "CompCert/Makefile.config" ]]; then
@@ -39,7 +33,6 @@
     # Python dependencies
     pip3 install --no-input --user -r requirements.txt
     pip3 install --no-input --user -e coq_serapy
->>>>>>> 4baff85e
     # For py03/dataloader
     rustup toolchain install nightly
     (cd dataloader/dataloader-core && maturin develop -r)

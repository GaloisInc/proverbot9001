--- conflicted
+++ resolved
@@ -33,13 +33,9 @@
                                      embed_data, add_tokenizer_args)
 from tokenizer import Tokenizer, limitNumTokens, get_symbols
 from data import (ListDataset, normalizeSentenceLength, RawDataset,
-                  EmbeddedSample, strip_scraped_output)
+                  EmbeddedSample)
 from util import *
-<<<<<<< HEAD
-from format import ScrapedTactic, TacticContext
-=======
 from format import ScrapedTactic, TacticContext, strip_scraped_output
->>>>>>> 3d2e4e53
 import serapi_instance
 
 import threading

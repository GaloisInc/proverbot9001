--- conflicted
+++ resolved
@@ -8,23 +8,6 @@
 
 ## Prerequisites
 
-<<<<<<< HEAD
-You'll need to install `git`, `opam`, `rustup`, `graphviz`, `libgraphviz-dev`,
-`python3.10`, `python3.10-dev` and `python3.10-pip` to run Proverbot.
-
-If you're running Linux, all three can be generally found in your package repositories.
-If that Linux is ubuntu, you'll have to first run:
-```
-sudo apt install software-properties-common
-sudo add-apt-repository ppa:avsm/ppa
-sudo apt update
-```
-before you can install OPAM.
-
-If you're running OS X, you can find these packages in Homebrew.
-
-If you're on Windows, follow:
-=======
 ### MacOS
 
 1. Check your python version with `python --version` in the
@@ -59,7 +42,6 @@
 ### Windows
 Windows support is more experimental, but you can try installing
 prereqs through:
->>>>>>> b9f30345
 
 https://gitforwindows.org/
 
@@ -85,19 +67,16 @@
 
 ```
 git clone git@github.com:agrarpan/proverbot9001-plugin.git
+git clone git@github.com:UCSD-PL/proverbot9001.git
 ```
 
-<<<<<<< HEAD
-That should give you a new folder called `proverbot9001-plugin` with all the
-=======
 Alternatively, you can clone over https without setting up your github
 keys, with this command:
 ```
 git clone https://github.com/UCSD-PL/proverbot9001.git
 ```
 
-That should give you a new folder called `proverbot9001` with all the
->>>>>>> b9f30345
+That should give you a new folder called `proverbot9001-plugin` with all the
 code inside. Move into this new directory:
 
 ```
@@ -160,12 +139,7 @@
 
 ```
 make download-weights
-<<<<<<< HEAD
 ```
-=======
-```
-
-### Running the tool
 
 Now you can run Proverbot9001:
 
@@ -180,5 +154,4 @@
 
 Once you've done that, you might like to try training from scratch
 with `make scrape` and `make train`, or [writing your own
-predictor](predictor.md).
->>>>>>> b9f30345
+predictor](predictor.md).